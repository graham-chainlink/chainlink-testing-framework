--- conflicted
+++ resolved
@@ -17,15 +17,10 @@
 
 // Chainlink interface that enables interactions with a chainlink node
 type Chainlink interface {
-<<<<<<< HEAD
 	CreateJob(spec JobSpec) (*Job, error)
 	CreateJobRaw(spec string) (*Job, error)
-	ReadJob(id string) error
-=======
-	CreateJob(spec string) (*Job, error)
 	ReadJobs() (*ResponseSlice, error)
 	ReadJob(id string) (*Response, error)
->>>>>>> 441ad80d
 	DeleteJob(id string) error
 
 	CreateSpec(spec string) (*Spec, error)
@@ -112,7 +107,6 @@
 	return job, err
 }
 
-<<<<<<< HEAD
 // CreateJob creates a Chainlink job based on the provided spec struct
 func (c *chainlink) CreateJob(spec JobSpec) (*Job, error) {
 	job := &Job{}
@@ -125,14 +119,14 @@
 		TOML: specString,
 	}, &job, http.StatusOK)
 	return job, err
-=======
+}
+
 // ReadJobs reads all jobs from the Chainlink node
 func (c *chainlink) ReadJobs() (*ResponseSlice, error) {
 	specObj := &ResponseSlice{}
 	log.Info().Str("Node URL", c.Config.URL).Msg("Getting Jobs")
 	_, err := c.do(http.MethodGet, "/v2/jobs", nil, specObj, http.StatusOK)
 	return specObj, err
->>>>>>> 441ad80d
 }
 
 // ReadJob reads a job with the provided ID from the Chainlink node
