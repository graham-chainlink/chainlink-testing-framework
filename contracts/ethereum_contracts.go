package contracts

import (
	"context"
	"encoding/hex"
	"fmt"
	"github.com/ethereum/go-ethereum/core/types"
	"math/big"
	"time"

	"strings"

	"github.com/ethereum/go-ethereum/accounts/abi"
	"github.com/ethereum/go-ethereum/accounts/abi/bind"
	"github.com/ethereum/go-ethereum/common"
	"github.com/rs/zerolog/log"
	"github.com/smartcontractkit/integrations-framework/client"
	"github.com/smartcontractkit/integrations-framework/contracts/ethereum"
	ocrConfigHelper "github.com/smartcontractkit/libocr/offchainreporting/confighelper"
	ocrTypes "github.com/smartcontractkit/libocr/offchainreporting/types"
)

// EthereumOracle oracle for "directrequest" job tests
type EthereumOracle struct {
	address      *common.Address
	client       *client.EthereumClient
	oracle       *ethereum.Oracle
	callerWallet client.BlockchainWallet
}

func (e *EthereumOracle) Address() string {
	return e.address.Hex()
}

func (e *EthereumOracle) Fund(fromWallet client.BlockchainWallet, ethAmount, linkAmount *big.Float) error {
	return e.client.Fund(fromWallet, e.address.Hex(), ethAmount, linkAmount)
}

// SetFulfillmentPermission sets fulfillment permission for particular address
func (e *EthereumOracle) SetFulfillmentPermission(fromWallet client.BlockchainWallet, address string, allowed bool) error {
	opts, err := e.client.TransactionOpts(fromWallet, *e.address, big.NewInt(0), nil)
	if err != nil {
		return err
	}
	tx, err := e.oracle.SetFulfillmentPermission(opts, common.HexToAddress(address), allowed)
	if err != nil {
		return err
	}
	return e.client.ProcessTransaction(tx.Hash())
}

// EthereumAPIConsumer API consumer for job type "directrequest" tests
type EthereumAPIConsumer struct {
	address      *common.Address
	client       *client.EthereumClient
	consumer     *ethereum.APIConsumer
	callerWallet client.BlockchainWallet
}

func (e *EthereumAPIConsumer) Address() string {
	return e.address.Hex()
}

func (e *EthereumAPIConsumer) Fund(fromWallet client.BlockchainWallet, ethAmount, linkAmount *big.Float) error {
	return e.client.Fund(fromWallet, e.address.Hex(), ethAmount, linkAmount)
}

func (e *EthereumAPIConsumer) Data(ctx context.Context) (*big.Int, error) {
	opts := &bind.CallOpts{
		From:    common.HexToAddress(e.callerWallet.Address()),
		Pending: true,
		Context: ctx,
	}
	data, err := e.consumer.Data(opts)
	if err != nil {
		return nil, err
	}
	return data, nil
}

// CreateRequestTo creates request to an oracle for particular jobID with params
func (e *EthereumAPIConsumer) CreateRequestTo(
	fromWallet client.BlockchainWallet,
	oracleAddr string,
	jobID [32]byte,
	payment *big.Int,
	url string,
	path string,
	times *big.Int,
) error {
	opts, err := e.client.TransactionOpts(fromWallet, *e.address, big.NewInt(0), nil)
	if err != nil {
		return err
	}
	tx, err := e.consumer.CreateRequestTo(opts, common.HexToAddress(oracleAddr), jobID, payment, url, path, times)
	if err != nil {
		return err
	}
	return e.client.ProcessTransaction(tx.Hash())
}

// EthereumFluxAggregator represents the basic flux aggregation contract
type EthereumFluxAggregator struct {
	client         *client.EthereumClient
	fluxAggregator *ethereum.FluxAggregator
	callerWallet   client.BlockchainWallet
	address        *common.Address
}

func (f *EthereumFluxAggregator) Address() string {
	return f.address.Hex()
}

// Fund sends specified currencies to the contract
func (f *EthereumFluxAggregator) Fund(fromWallet client.BlockchainWallet, ethAmount, linkAmount *big.Float) error {
	return f.client.Fund(fromWallet, f.address.Hex(), ethAmount, linkAmount)
}

func (f *EthereumFluxAggregator) UpdateAvailableFunds(ctx context.Context, fromWallet client.BlockchainWallet) error {
	opts, err := f.client.TransactionOpts(fromWallet, *f.address, big.NewInt(0), nil)
	if err != nil {
		return err
	}
	tx, err := f.fluxAggregator.UpdateAvailableFunds(opts)
	if err != nil {
		return err
	}
	return f.client.ProcessTransaction(tx.Hash())
}

func (f *EthereumFluxAggregator) PaymentAmount(ctx context.Context) (*big.Int, error) {
	opts := &bind.CallOpts{
		From:    common.HexToAddress(f.callerWallet.Address()),
		Pending: true,
		Context: ctx,
	}
	payment, err := f.fluxAggregator.PaymentAmount(opts)
	if err != nil {
		return nil, err
	}
	return payment, nil
}

func (f *EthereumFluxAggregator) RequestNewRound(ctx context.Context, fromWallet client.BlockchainWallet) error {
	opts, err := f.client.TransactionOpts(fromWallet, *f.address, big.NewInt(0), nil)
	if err != nil {
		return err
	}
	tx, err := f.fluxAggregator.RequestNewRound(opts)
	if err != nil {
		return err
	}
	return f.client.ProcessTransaction(tx.Hash())
}

// WatchSubmissionReceived subscribes to any submissions on a flux feed
func (f *EthereumFluxAggregator) WatchSubmissionReceived(ctx context.Context, eventChan chan<- *SubmissionEvent) error {
	ethEventChan := make(chan *ethereum.FluxAggregatorSubmissionReceived)
	sub, err := f.fluxAggregator.WatchSubmissionReceived(&bind.WatchOpts{}, ethEventChan, nil, nil, nil)
	if err != nil {
		return err
	}
	defer sub.Unsubscribe()

	for {
		select {
		case event := <-ethEventChan:
			eventChan <- &SubmissionEvent{
				Contract:    event.Raw.Address,
				Submission:  event.Submission,
				Round:       event.Round,
				BlockNumber: event.Raw.BlockNumber,
				Oracle:      event.Oracle,
			}
		case err := <-sub.Err():
			return err
		case <-ctx.Done():
			return nil
		}
	}
}

func (f *EthereumFluxAggregator) SetRequesterPermissions(ctx context.Context, fromWallet client.BlockchainWallet, addr common.Address, authorized bool, roundsDelay uint32) error {
	opts, err := f.client.TransactionOpts(fromWallet, *f.address, big.NewInt(0), nil)
	if err != nil {
		return err
	}
	tx, err := f.fluxAggregator.SetRequesterPermissions(opts, addr, authorized, roundsDelay)
	if err != nil {
		return err
	}
	return f.client.ProcessTransaction(tx.Hash())
}

func (f *EthereumFluxAggregator) GetOracles(ctx context.Context) ([]string, error) {
	opts := &bind.CallOpts{
		From:    common.HexToAddress(f.callerWallet.Address()),
		Pending: true,
		Context: ctx,
	}
	addresses, err := f.fluxAggregator.GetOracles(opts)
	if err != nil {
		return nil, err
	}
	var oracleAddrs []string
	for _, o := range addresses {
		oracleAddrs = append(oracleAddrs, o.Hex())
	}
	return oracleAddrs, nil
}

func (f *EthereumFluxAggregator) LatestRoundID(ctx context.Context, blockNumber *big.Int) (*big.Int, error) {
	opts := &bind.CallOpts{
		From:        common.HexToAddress(f.callerWallet.Address()),
		Pending:     true,
		BlockNumber: blockNumber,
		Context:     ctx,
	}
	rID, err := f.fluxAggregator.LatestRound(opts)
	if err != nil {
		return nil, err
	}
	return rID, nil
}

func (f *EthereumFluxAggregator) WithdrawPayment(
	ctx context.Context,
	caller client.BlockchainWallet,
	from common.Address,
	to common.Address,
	amount *big.Int) error {
	opts, err := f.client.TransactionOpts(caller, *f.address, big.NewInt(0), nil)
	if err != nil {
		return err
	}
	tx, err := f.fluxAggregator.WithdrawPayment(opts, from, to, amount)
	if err != nil {
		return err
	}
	return f.client.ProcessTransaction(tx.Hash())
}

func (f *EthereumFluxAggregator) WithdrawablePayment(ctx context.Context, addr common.Address) (*big.Int, error) {
	opts := &bind.CallOpts{
		From:    common.HexToAddress(f.callerWallet.Address()),
		Pending: true,
		Context: ctx,
	}
	balance, err := f.fluxAggregator.WithdrawablePayment(opts, addr)
	if err != nil {
		return nil, err
	}
	return balance, nil
}

func (f *EthereumFluxAggregator) LatestRoundData(ctx context.Context) (RoundData, error) {
	opts := &bind.CallOpts{
		From:    common.HexToAddress(f.callerWallet.Address()),
		Pending: true,
		Context: ctx,
	}
	lr, err := f.fluxAggregator.LatestRoundData(opts)
	if err != nil {
		return RoundData{}, err
	}
	return lr, nil
}

// GetContractData retrieves basic data for the flux aggregator contract
func (f *EthereumFluxAggregator) GetContractData(ctx context.Context) (*FluxAggregatorData, error) {
	opts := &bind.CallOpts{
		From:    common.HexToAddress(f.callerWallet.Address()),
		Pending: true,
		Context: ctx,
	}

	allocated, err := f.fluxAggregator.AllocatedFunds(opts)
	if err != nil {
		return &FluxAggregatorData{}, err
	}

	available, err := f.fluxAggregator.AvailableFunds(opts)
	if err != nil {
		return &FluxAggregatorData{}, err
	}

	lr, err := f.fluxAggregator.LatestRoundData(opts)
	if err != nil {
		return &FluxAggregatorData{}, err
	}
	latestRound := RoundData(lr)

	oracles, err := f.fluxAggregator.GetOracles(opts)
	if err != nil {
		return &FluxAggregatorData{}, err
	}

	return &FluxAggregatorData{
		AllocatedFunds:  allocated,
		AvailableFunds:  available,
		LatestRoundData: latestRound,
		Oracles:         oracles,
	}, nil
}

// SetOracles allows the ability to add and/or remove oracles from the contract, and to set admins
func (f *EthereumFluxAggregator) SetOracles(
	fromWallet client.BlockchainWallet,
	o FluxAggregatorSetOraclesOptions) error {
	opts, err := f.client.TransactionOpts(fromWallet, *f.address, big.NewInt(0), nil)
	if err != nil {
		return err
	}

	tx, err := f.fluxAggregator.ChangeOracles(opts, o.RemoveList, o.AddList, o.AdminList, o.MinSubmissions, o.MaxSubmissions, o.RestartDelayRounds)
	if err != nil {
		return err
	}
	return f.client.ProcessTransaction(tx.Hash())
}

// Description returns the description of the flux aggregator contract
func (f *EthereumFluxAggregator) Description(ctxt context.Context) (string, error) {
	opts := &bind.CallOpts{
		From:    common.HexToAddress(f.callerWallet.Address()),
		Pending: true,
		Context: ctxt,
	}
	return f.fluxAggregator.Description(opts)
}

// FluxAggregatorRoundConfirmer is a header subscription that awaits for a certain flux round to be completed
type FluxAggregatorRoundConfirmer struct {
	fluxInstance FluxAggregator
	roundID      *big.Int
	doneChan     chan struct{}
	context      context.Context
	cancel       context.CancelFunc
	done         bool
}

// NewFluxAggregatorRoundConfirmer provides a new instance of a FluxAggregatorRoundConfirmer
func NewFluxAggregatorRoundConfirmer(
	contract FluxAggregator,
	roundID *big.Int,
	timeout time.Duration,
) *FluxAggregatorRoundConfirmer {
	ctx, ctxCancel := context.WithTimeout(context.Background(), timeout)
	return &FluxAggregatorRoundConfirmer{
		fluxInstance: contract,
		roundID:      roundID,
		doneChan:     make(chan struct{}),
		context:      ctx,
		cancel:       ctxCancel,
	}
}

// ReceiveBlock will query the latest FluxAggregator round and check to see whether the round has confirmed
func (f *FluxAggregatorRoundConfirmer) ReceiveBlock(block *types.Block) error {
	if f.done {
		return nil
	}
	lr, err := f.fluxInstance.LatestRoundID(context.Background(), block.Number())
	if err != nil {
		return err
	}
<<<<<<< HEAD
	if lr.Cmp(f.roundID) >= 0 {
		log.Info().
			Str("Contract Address", f.fluxInstance.Address()).
			Int64("Current Round", lr.Int64()).
			Int64("Waiting for Round", f.roundID.Int64()).
			Uint64("Block Number", block.NumberU64()).Msg("FluxAggregator round completed")
=======
	fluxLog := log.Debug().
		Str("Contract Address", f.fluxInstance.Address()).
		Int64("Current Round", lr.Int64()).
		Int64("Waiting for Round", f.roundID.Int64()).
		Uint64("Block Number", block.NumberU64())
	if lr.Cmp(f.roundID) >= 0 {
		fluxLog.Msg("FluxAggregator round completed")
>>>>>>> 6eec0159
		f.done = true
		f.doneChan <- struct{}{}
	}
	return nil
}

// Wait is a blocking function that will wait until the round has confirmed, and timeout if the deadline has passed
func (f *FluxAggregatorRoundConfirmer) Wait() error {
	for {
		select {
		case <-f.doneChan:
			f.cancel()
			return nil
		case <-f.context.Done():
			return fmt.Errorf("timeout waiting for flux round to confirm: %d", f.roundID)
		}
	}
}

// EthereumLinkToken represents a LinkToken address
type EthereumLinkToken struct {
	client       *client.EthereumClient
	linkToken    *ethereum.LinkToken
	callerWallet client.BlockchainWallet
	address      common.Address
}

// Fund the LINK Token contract with ETH to distribute the token
func (l *EthereumLinkToken) Fund(fromWallet client.BlockchainWallet, ethAmount *big.Float) error {
	return l.client.Fund(fromWallet, l.address.Hex(), ethAmount, nil)
}

func (l *EthereumLinkToken) BalanceOf(ctx context.Context, addr common.Address) (*big.Int, error) {
	opts := &bind.CallOpts{
		From:    common.HexToAddress(l.callerWallet.Address()),
		Pending: true,
		Context: ctx,
	}
	balance, err := l.linkToken.BalanceOf(opts, addr)
	if err != nil {
		return nil, err
	}
	return balance, nil
}

// Name returns the name of the link token
func (l *EthereumLinkToken) Name(ctxt context.Context) (string, error) {
	opts := &bind.CallOpts{
		From:    common.HexToAddress(l.callerWallet.Address()),
		Pending: true,
		Context: ctxt,
	}
	return l.linkToken.Name(opts)
}

func (l *EthereumLinkToken) Address() string {
	return l.address.Hex()
}

func (l *EthereumLinkToken) Approve(fromWallet client.BlockchainWallet, to string, amount *big.Int) error {
	opts, err := l.client.TransactionOpts(fromWallet, l.address, big.NewInt(0), nil)
	if err != nil {
		return err
	}
	tx, err := l.linkToken.Approve(opts, common.HexToAddress(to), amount)
	if err != nil {
		return err
	}
	return l.client.ProcessTransaction(tx.Hash())
}

func (l *EthereumLinkToken) Transfer(fromWallet client.BlockchainWallet, to string, amount *big.Int) error {
	opts, err := l.client.TransactionOpts(fromWallet, l.address, big.NewInt(0), nil)
	if err != nil {
		return err
	}
	tx, err := l.linkToken.Transfer(opts, common.HexToAddress(to), amount)
	if err != nil {
		return err
	}
	return l.client.ProcessTransaction(tx.Hash())
}

func (l *EthereumLinkToken) TransferAndCall(fromWallet client.BlockchainWallet, to string, amount *big.Int, data []byte) error {
	opts, err := l.client.TransactionOpts(fromWallet, l.address, big.NewInt(0), nil)
	if err != nil {
		return err
	}
	tx, err := l.linkToken.TransferAndCall(opts, common.HexToAddress(to), amount, data)
	if err != nil {
		return err
	}
	return l.client.ProcessTransaction(tx.Hash())
}

// EthereumOffchainAggregator represents the offchain aggregation contract
type EthereumOffchainAggregator struct {
	client       *client.EthereumClient
	ocr          *ethereum.OffchainAggregator
	callerWallet client.BlockchainWallet
	address      *common.Address
}

// Fund sends specified currencies to the contract
func (o *EthereumOffchainAggregator) Fund(fromWallet client.BlockchainWallet, ethAmount, linkAmount *big.Float) error {
	return o.client.Fund(fromWallet, o.address.Hex(), ethAmount, linkAmount)
}

// GetContractData retrieves basic data for the offchain aggregator contract
func (o *EthereumOffchainAggregator) GetContractData(ctxt context.Context) (*OffchainAggregatorData, error) {
	opts := &bind.CallOpts{
		From:    common.HexToAddress(o.callerWallet.Address()),
		Pending: true,
		Context: ctxt,
	}

	lr, err := o.ocr.LatestRoundData(opts)
	if err != nil {
		return &OffchainAggregatorData{}, err
	}
	latestRound := RoundData(lr)

	return &OffchainAggregatorData{
		LatestRoundData: latestRound,
	}, nil
}

// SetPayees sets wallets for the contract to pay out to?
func (o *EthereumOffchainAggregator) SetPayees(
	fromWallet client.BlockchainWallet,
	transmitters, payees []common.Address,
) error {
	opts, err := o.client.TransactionOpts(fromWallet, *o.address, big.NewInt(0), nil)
	if err != nil {
		return err
	}

	tx, err := o.ocr.SetPayees(opts, transmitters, payees)
	if err != nil {
		return err
	}
	return o.client.ProcessTransaction(tx.Hash())
}

// SetConfig sets offchain reporting protocol configuration including participating oracles
func (o *EthereumOffchainAggregator) SetConfig(
	fromWallet client.BlockchainWallet,
	chainlinkNodes []client.Chainlink,
	ocrConfig OffChainAggregatorConfig,
) error {
	// Gather necessary addresses and keys from our chainlink nodes to properly configure the OCR contract
	log.Info().Str("Contract Address", o.address.Hex()).Msg("Configuring OCR Contract")
	for _, node := range chainlinkNodes {
		ocrKeys, err := node.ReadOCRKeys()
		if err != nil {
			return err
		}
		primaryOCRKey := ocrKeys.Data[0]
		primaryEthKey, err := node.PrimaryEthAddress()
		if err != nil {
			return err
		}
		p2pKeys, err := node.ReadP2PKeys()
		if err != nil {
			return err
		}
		primaryP2PKey := p2pKeys.Data[0]

		// Need to convert the key representations
		var onChainSigningAddress [20]byte
		var configPublicKey [32]byte
		offchainSigningAddress, err := hex.DecodeString(primaryOCRKey.Attributes.OffChainPublicKey)
		if err != nil {
			return err
		}
		decodeConfigKey, err := hex.DecodeString(primaryOCRKey.Attributes.ConfigPublicKey)
		if err != nil {
			return err
		}

		// https://stackoverflow.com/questions/8032170/how-to-assign-string-to-bytes-array
		copy(onChainSigningAddress[:], common.HexToAddress(primaryOCRKey.Attributes.OnChainSigningAddress).Bytes())
		copy(configPublicKey[:], decodeConfigKey)

		oracleIdentity := ocrConfigHelper.OracleIdentity{
			TransmitAddress:       common.HexToAddress(primaryEthKey),
			OnChainSigningAddress: onChainSigningAddress,
			PeerID:                primaryP2PKey.Attributes.PeerID,
			OffchainPublicKey:     offchainSigningAddress,
		}
		oracleIdentityExtra := ocrConfigHelper.OracleIdentityExtra{
			OracleIdentity:                  oracleIdentity,
			SharedSecretEncryptionPublicKey: ocrTypes.SharedSecretEncryptionPublicKey(configPublicKey),
		}

		ocrConfig.OracleIdentities = append(ocrConfig.OracleIdentities, oracleIdentityExtra)
	}

	signers, transmitters, threshold, encodedConfigVersion, encodedConfig, err := ocrConfigHelper.ContractSetConfigArgs(
		ocrConfig.DeltaProgress,
		ocrConfig.DeltaResend,
		ocrConfig.DeltaRound,
		ocrConfig.DeltaGrace,
		ocrConfig.DeltaC,
		ocrConfig.AlphaPPB,
		ocrConfig.DeltaStage,
		ocrConfig.RMax,
		ocrConfig.S,
		ocrConfig.OracleIdentities,
		ocrConfig.F,
	)
	if err != nil {
		return err
	}

	// Set Payees
	opts, err := o.client.TransactionOpts(fromWallet, *o.address, big.NewInt(0), nil)
	if err != nil {
		return err
	}
	tx, err := o.ocr.SetPayees(opts, transmitters, transmitters)
	if err != nil {
		return err
	}
	if err := o.client.ProcessTransaction(tx.Hash()); err != nil {
		return err
	}

	// Set Config
	opts, err = o.client.TransactionOpts(fromWallet, *o.address, big.NewInt(0), nil)
	if err != nil {
		return err
	}
	tx, err = o.ocr.SetConfig(opts, signers, transmitters, threshold, encodedConfigVersion, encodedConfig)
	if err != nil {
		return err
	}
	return o.client.ProcessTransaction(tx.Hash())
}

// RequestNewRound requests the OCR contract to create a new round
func (o *EthereumOffchainAggregator) RequestNewRound(fromWallet client.BlockchainWallet) error {
	opts, err := o.client.TransactionOpts(fromWallet, *o.address, big.NewInt(0), nil)
	if err != nil {
		return err
	}
	tx, err := o.ocr.RequestNewRound(opts)
	if err != nil {
		return err
	}
	log.Info().Str("Contract Address", o.address.Hex()).Msg("New OCR round requested")

	return o.client.ProcessTransaction(tx.Hash())
}

// Link returns the LINK contract address on the EVM chain
func (o *EthereumOffchainAggregator) Link(ctxt context.Context) (common.Address, error) {
	opts := &bind.CallOpts{
		From:    common.HexToAddress(o.callerWallet.Address()),
		Pending: true,
		Context: ctxt,
	}
	return o.ocr.LINK(opts)
}

// GetLatestAnswer returns the latest answer from the OCR contract
func (o *EthereumOffchainAggregator) GetLatestAnswer(ctxt context.Context) (*big.Int, error) {
	opts := &bind.CallOpts{
		From:    common.HexToAddress(o.callerWallet.Address()),
		Pending: true,
		Context: ctxt,
	}
	return o.ocr.LatestAnswer(opts)
}

func (o *EthereumOffchainAggregator) Address() string {
	return o.address.Hex()
}

// GetLatestRound returns data from the latest round
func (o *EthereumOffchainAggregator) GetLatestRound(ctxt context.Context) (*RoundData, error) {
	opts := &bind.CallOpts{
		From:    common.HexToAddress(o.callerWallet.Address()),
		Pending: true,
		Context: ctxt,
	}

	roundData, err := o.ocr.LatestRoundData(opts)
	if err != nil {
		return nil, err
	}

	return &RoundData{
		RoundId:         roundData.RoundId,
		Answer:          roundData.Answer,
		AnsweredInRound: roundData.AnsweredInRound,
		StartedAt:       roundData.StartedAt,
		UpdatedAt:       roundData.UpdatedAt,
	}, err
}

// OffchainAggregatorRoundConfirmer is a header subscription that awaits for a certain OCR round to be completed
type OffchainAggregatorRoundConfirmer struct {
	ocrInstance OffchainAggregator
	roundID     *big.Int
	doneChan    chan struct{}
	context     context.Context
	cancel      context.CancelFunc
}

// NewOffchainAggregatorRoundConfirmer provides a new instance of a OffchainAggregatorRoundConfirmer
func NewOffchainAggregatorRoundConfirmer(
	contract OffchainAggregator,
	roundID *big.Int,
	timeout time.Duration,
) *OffchainAggregatorRoundConfirmer {
	ctx, ctxCancel := context.WithTimeout(context.Background(), timeout)
	return &OffchainAggregatorRoundConfirmer{
		ocrInstance: contract,
		roundID:     roundID,
		doneChan:    make(chan struct{}),
		context:     ctx,
		cancel:      ctxCancel,
	}
}

// ReceiveBlock will query the latest OffchainAggregator round and check to see whether the round has confirmed
func (o *OffchainAggregatorRoundConfirmer) ReceiveBlock(_ *types.Block) error {
	lr, err := o.ocrInstance.GetLatestRound(context.Background())
	if err != nil {
		return err
	}
	currRound := lr.RoundId
	ocrLog := log.Info().
		Str("Contract Address", o.ocrInstance.Address()).
		Int64("Current Round", currRound.Int64()).
		Int64("Waiting for Round", o.roundID.Int64())
	if currRound.Cmp(o.roundID) >= 0 {
		ocrLog.Msg("OCR round completed")
		o.doneChan <- struct{}{}
	} else {
		ocrLog.Msg("Waiting for OCR round")
	}
	return nil
}

// Wait is a blocking function that will wait until the round has confirmed, and timeout if the deadline has passed
func (o *OffchainAggregatorRoundConfirmer) Wait() error {
	for {
		select {
		case <-o.doneChan:
			o.cancel()
			return nil
		case <-o.context.Done():
			return fmt.Errorf("timeout waiting for OCR round to confirm: %d", o.roundID)
		}
	}
}

// EthereumStorage acts as a conduit for the ethereum version of the storage contract
type EthereumStorage struct {
	client       *client.EthereumClient
	store        *ethereum.Store
	callerWallet client.BlockchainWallet
}

// Set sets a value in the storage contract
func (e *EthereumStorage) Set(value *big.Int) error {
	opts, err := e.client.TransactionOpts(e.callerWallet, common.Address{}, big.NewInt(0), nil)
	if err != nil {
		return err
	}

	transaction, err := e.store.Set(opts, value)
	if err != nil {
		return err
	}
	return e.client.ProcessTransaction(transaction.Hash())
}

// Get retrieves a set value from the storage contract
func (e *EthereumStorage) Get(ctxt context.Context) (*big.Int, error) {
	opts := &bind.CallOpts{
		From:    common.HexToAddress(e.callerWallet.Address()),
		Pending: true,
		Context: ctxt,
	}
	return e.store.Get(opts)
}

// EthereumVRF represents a VRF contract
type EthereumVRF struct {
	client       *client.EthereumClient
	vrf          *ethereum.VRF
	callerWallet client.BlockchainWallet
	address      *common.Address
}

// Fund sends specified currencies to the contract
func (v *EthereumVRF) Fund(fromWallet client.BlockchainWallet, ethAmount, linkAmount *big.Float) error {
	return v.client.Fund(fromWallet, v.address.Hex(), ethAmount, linkAmount)
}

// ProofLength returns the PROOFLENGTH call from the VRF contract
func (v *EthereumVRF) ProofLength(ctxt context.Context) (*big.Int, error) {
	opts := &bind.CallOpts{
		From:    common.HexToAddress(v.callerWallet.Address()),
		Pending: true,
		Context: ctxt,
	}
	return v.vrf.PROOFLENGTH(opts)
}

// EthereumMockETHLINKFeed represents mocked ETH/LINK feed contract
type EthereumMockETHLINKFeed struct {
	client       *client.EthereumClient
	feed         *ethereum.MockETHLINKAggregator
	callerWallet client.BlockchainWallet
	address      *common.Address
}

func (v *EthereumMockETHLINKFeed) Address() string {
	return v.address.Hex()
}

// EthereumMockGASFeed represents mocked Gas feed contract
type EthereumMockGASFeed struct {
	client       *client.EthereumClient
	feed         *ethereum.MockGASAggregator
	callerWallet client.BlockchainWallet
	address      *common.Address
}

func (v *EthereumMockGASFeed) Address() string {
	return v.address.Hex()
}

// EthereumKeeperRegistry represents keeper registry contract
type EthereumKeeperRegistry struct {
	client       *client.EthereumClient
	registry     *ethereum.KeeperRegistry
	callerWallet client.BlockchainWallet
	address      *common.Address
}

func (v *EthereumKeeperRegistry) Address() string {
	return v.address.Hex()
}

func (v *EthereumKeeperRegistry) Fund(fromWallet client.BlockchainWallet, ethAmount, linkAmount *big.Float) error {
	return v.client.Fund(fromWallet, v.address.Hex(), ethAmount, linkAmount)
}

func (v *EthereumKeeperRegistry) SetRegistrar(fromWallet client.BlockchainWallet, registrarAddr string) error {
	opts, err := v.client.TransactionOpts(fromWallet, *v.address, big.NewInt(0), nil)
	if err != nil {
		return err
	}
	tx, err := v.registry.SetRegistrar(opts, common.HexToAddress(registrarAddr))
	if err != nil {
		return err
	}
	return v.client.ProcessTransaction(tx.Hash())
}

// AddUpkeepFunds adds link for particular upkeep id
func (v *EthereumKeeperRegistry) AddUpkeepFunds(fromWallet client.BlockchainWallet, id *big.Int, amount *big.Int) error {
	opts, err := v.client.TransactionOpts(fromWallet, *v.address, big.NewInt(0), nil)
	if err != nil {
		return err
	}
	tx, err := v.registry.AddFunds(opts, id, amount)
	if err != nil {
		return err
	}
	if err := v.client.ProcessTransaction(tx.Hash()); err != nil {
		return err
	}
	return nil
}

// GetUpkeepInfo gets upkeep info
func (v *EthereumKeeperRegistry) GetUpkeepInfo(ctx context.Context, id *big.Int) (*UpkeepInfo, error) {
	opts := &bind.CallOpts{
		From:    common.HexToAddress(v.callerWallet.Address()),
		Pending: true,
		Context: ctx,
	}
	uk, err := v.registry.GetUpkeep(opts, id)
	if err != nil {
		return nil, err
	}
	return &UpkeepInfo{
		Target:              uk.Target.Hex(),
		ExecuteGas:          uk.ExecuteGas,
		CheckData:           uk.CheckData,
		Balance:             uk.Balance,
		LastKeeper:          uk.LastKeeper.Hex(),
		Admin:               uk.Admin.Hex(),
		MaxValidBlocknumber: uk.MaxValidBlocknumber,
	}, nil
}

func (v *EthereumKeeperRegistry) GetKeeperInfo(ctx context.Context, keeperAddr string) (*KeeperInfo, error) {
	opts := &bind.CallOpts{
		From:    common.HexToAddress(v.callerWallet.Address()),
		Pending: true,
		Context: ctx,
	}
	info, err := v.registry.GetKeeperInfo(opts, common.HexToAddress(keeperAddr))
	if err != nil {
		return nil, err
	}
	return &KeeperInfo{
		Payee:   info.Payee.Hex(),
		Active:  info.Active,
		Balance: info.Balance,
	}, nil
}

func (v *EthereumKeeperRegistry) SetKeepers(fromWallet client.BlockchainWallet, keepers []string, payees []string) error {
	opts, err := v.client.TransactionOpts(fromWallet, *v.address, big.NewInt(0), nil)
	if err != nil {
		return err
	}
	keepersAddresses := make([]common.Address, 0)
	for _, k := range keepers {
		keepersAddresses = append(keepersAddresses, common.HexToAddress(k))
	}
	payeesAddresses := make([]common.Address, 0)
	for _, p := range payees {
		payeesAddresses = append(payeesAddresses, common.HexToAddress(p))
	}
	tx, err := v.registry.SetKeepers(opts, keepersAddresses, payeesAddresses)
	if err != nil {
		return err
	}
	if err := v.client.ProcessTransaction(tx.Hash()); err != nil {
		return err
	}
	return nil
}

// RegisterUpkeep registers contract to perform upkeep
func (v *EthereumKeeperRegistry) RegisterUpkeep(fromWallet client.BlockchainWallet, target string, gasLimit uint32, admin string, checkData []byte) error {
	opts, err := v.client.TransactionOpts(fromWallet, *v.address, big.NewInt(0), nil)
	if err != nil {
		return err
	}
	tx, err := v.registry.RegisterUpkeep(opts, common.HexToAddress(target), gasLimit, common.HexToAddress(admin), checkData)
	if err != nil {
		return err
	}
	if err := v.client.ProcessTransaction(tx.Hash()); err != nil {
		return err
	}
	return nil
}

// GetKeeperList get list of all registered keeper addresses
func (v *EthereumKeeperRegistry) GetKeeperList(ctx context.Context) ([]string, error) {
	opts := &bind.CallOpts{
		From:    common.HexToAddress(v.callerWallet.Address()),
		Pending: true,
		Context: ctx,
	}
	list, err := v.registry.GetKeeperList(opts)
	if err != nil {
		return []string{}, err
	}
	addrs := make([]string, 0)
	for _, ca := range list {
		addrs = append(addrs, ca.Hex())
	}
	return addrs, nil
}

// EthereumKeeperConsumer represents keeper consumer (upkeep) contract
type EthereumKeeperConsumer struct {
	client       *client.EthereumClient
	consumer     *ethereum.KeeperConsumer
	callerWallet client.BlockchainWallet
	address      *common.Address
}

func (v *EthereumKeeperConsumer) Address() string {
	return v.address.Hex()
}

func (v *EthereumKeeperConsumer) Fund(fromWallet client.BlockchainWallet, ethAmount, linkAmount *big.Float) error {
	return v.client.Fund(fromWallet, v.address.Hex(), ethAmount, linkAmount)
}

func (v *EthereumKeeperConsumer) Counter(ctx context.Context) (*big.Int, error) {
	opts := &bind.CallOpts{
		From:    common.HexToAddress(v.callerWallet.Address()),
		Pending: true,
		Context: ctx,
	}
	cnt, err := v.consumer.Counter(opts)
	if err != nil {
		return nil, err
	}
	return cnt, nil
}

// EthereumUpkeepRegistrationRequests keeper contract to register upkeeps
type EthereumUpkeepRegistrationRequests struct {
	client       *client.EthereumClient
	registrar    *ethereum.UpkeepRegistrationRequests
	callerWallet client.BlockchainWallet
	address      *common.Address
}

func (v *EthereumUpkeepRegistrationRequests) Address() string {
	return v.address.Hex()
}

// SetRegistrarConfig sets registrar config, allowing auto register or pending requests for manual registration
func (v *EthereumUpkeepRegistrationRequests) SetRegistrarConfig(
	fromWallet client.BlockchainWallet,
	autoRegister bool,
	windowSizeBlocks uint32,
	allowedPerWindow uint16,
	registryAddr string,
	minLinkJuels *big.Int,
) error {
	opts, err := v.client.TransactionOpts(fromWallet, *v.address, big.NewInt(0), nil)
	if err != nil {
		return err
	}
	tx, err := v.registrar.SetRegistrationConfig(opts, autoRegister, windowSizeBlocks, allowedPerWindow, common.HexToAddress(registryAddr), minLinkJuels)
	if err != nil {
		return err
	}
	return v.client.ProcessTransaction(tx.Hash())
}

func (v *EthereumUpkeepRegistrationRequests) Fund(fromWallet client.BlockchainWallet, ethAmount, linkAmount *big.Float) error {
	return v.client.Fund(fromWallet, v.address.Hex(), ethAmount, linkAmount)
}

// EncodeRegisterRequest encodes register request to call it through link token TransferAndCall
func (v *EthereumUpkeepRegistrationRequests) EncodeRegisterRequest(
	name string,
	email []byte,
	upkeepAddr string,
	gasLimit uint32,
	adminAddr string,
	checkData []byte,
	amount *big.Int,
	source uint8,
) ([]byte, error) {
	registryABI, err := abi.JSON(strings.NewReader(ethereum.UpkeepRegistrationRequestsABI))
	if err != nil {
		return nil, err
	}
	req, err := registryABI.Pack(
		"register",
		name,
		email,
		common.HexToAddress(upkeepAddr),
		gasLimit,
		common.HexToAddress(adminAddr),
		checkData,
		amount,
		source,
	)
	if err != nil {
		return nil, err
	}
	return req, nil
}

// EthereumBlockhashStore represents a blockhash store for VRF contract
type EthereumBlockhashStore struct {
	address        *common.Address
	client         *client.EthereumClient
	blockHashStore *ethereum.BlockhashStore
	callerWallet   client.BlockchainWallet
}

func (v *EthereumBlockhashStore) Address() string {
	return v.address.Hex()
}

// EthereumVRFCoordinator represents VRF coordinator contract
type EthereumVRFCoordinator struct {
	address      *common.Address
	client       *client.EthereumClient
	coordinator  *ethereum.VRFCoordinator
	callerWallet client.BlockchainWallet
}

func (v *EthereumVRFCoordinator) Address() string {
	return v.address.Hex()
}

func (v *EthereumVRFCoordinator) HashOfKey(ctx context.Context, pubKey [2]*big.Int) ([32]byte, error) {
	opts := &bind.CallOpts{
		From:    common.HexToAddress(v.callerWallet.Address()),
		Pending: true,
		Context: ctx,
	}
	hash, err := v.coordinator.HashOfKey(opts, pubKey)
	if err != nil {
		return [32]byte{}, err
	}
	return hash, nil
}

func (v *EthereumVRFCoordinator) RegisterProvingKey(
	fromWallet client.BlockchainWallet,
	fee *big.Int,
	oracleAddr string,
	publicProvingKey [2]*big.Int,
	jobID [32]byte,
) error {
	opts, err := v.client.TransactionOpts(fromWallet, *v.address, big.NewInt(0), nil)
	if err != nil {
		return err
	}
	tx, err := v.coordinator.RegisterProvingKey(opts, fee, common.HexToAddress(oracleAddr), publicProvingKey, jobID)
	if err != nil {
		return err
	}
	return v.client.ProcessTransaction(tx.Hash())
}

// EthereumVRFConsumer represents VRF consumer contract
type EthereumVRFConsumer struct {
	address      *common.Address
	client       *client.EthereumClient
	consumer     *ethereum.VRFConsumer
	callerWallet client.BlockchainWallet
}

func (v *EthereumVRFConsumer) Address() string {
	return v.address.Hex()
}

func (v *EthereumVRFConsumer) Fund(fromWallet client.BlockchainWallet, ethAmount, linkAmount *big.Float) error {
	return v.client.Fund(fromWallet, v.address.Hex(), ethAmount, linkAmount)
}

func (v *EthereumVRFConsumer) RequestRandomness(fromWallet client.BlockchainWallet, hash [32]byte, fee *big.Int) error {
	opts, err := v.client.TransactionOpts(fromWallet, *v.address, big.NewInt(0), nil)
	if err != nil {
		return err
	}
	tx, err := v.consumer.TestRequestRandomness(opts, hash, fee)
	if err != nil {
		return err
	}
	return v.client.ProcessTransaction(tx.Hash())
}

func (v *EthereumVRFConsumer) RandomnessOutput(ctx context.Context) (*big.Int, error) {
	opts := &bind.CallOpts{
		From:    common.HexToAddress(v.callerWallet.Address()),
		Pending: true,
		Context: ctx,
	}
	out, err := v.consumer.RandomnessOutput(opts)
	if err != nil {
		return nil, err
	}
	return out, nil
}

// EthereumReadAccessController represents read access controller contract
type EthereumReadAccessController struct {
	client       *client.EthereumClient
	rac          *ethereum.SimpleReadAccessController
	callerWallet client.BlockchainWallet
	address      *common.Address
}

// AddAccess grants access to particular address to raise a flag
func (e *EthereumReadAccessController) AddAccess(fromWallet client.BlockchainWallet, addr string) error {
	opts, err := e.client.TransactionOpts(fromWallet, *e.address, big.NewInt(0), nil)
	if err != nil {
		return err
	}
	log.Debug().Str("Address", addr).Msg("Adding access for address")
	tx, err := e.rac.AddAccess(opts, common.HexToAddress(addr))
	if err != nil {
		return err
	}
	return e.client.ProcessTransaction(tx.Hash())
}

// DisableAccessCheck disables all access checks
func (e *EthereumReadAccessController) DisableAccessCheck(fromWallet client.BlockchainWallet) error {
	opts, err := e.client.TransactionOpts(fromWallet, *e.address, big.NewInt(0), nil)
	if err != nil {
		return err
	}
	tx, err := e.rac.DisableAccessCheck(opts)
	if err != nil {
		return err
	}
	return e.client.ProcessTransaction(tx.Hash())
}

func (e *EthereumReadAccessController) Address() string {
	return e.address.Hex()
}

// EthereumFlags represents flags contract
type EthereumFlags struct {
	client       *client.EthereumClient
	flags        *ethereum.Flags
	callerWallet client.BlockchainWallet
	address      *common.Address
}

func (e *EthereumFlags) Address() string {
	return e.address.Hex()
}

// GetFlag returns boolean if a flag was set for particular address
func (e *EthereumFlags) GetFlag(ctx context.Context, addr string) (bool, error) {
	opts := &bind.CallOpts{
		From:    common.HexToAddress(e.callerWallet.Address()),
		Pending: true,
		Context: ctx,
	}
	flag, err := e.flags.GetFlag(opts, common.HexToAddress(addr))
	if err != nil {
		return false, err
	}
	return flag, nil
}

// EthereumDeviationFlaggingValidator represents deviation flagging validator contract
type EthereumDeviationFlaggingValidator struct {
	client       *client.EthereumClient
	dfv          *ethereum.DeviationFlaggingValidator
	callerWallet client.BlockchainWallet
	address      *common.Address
}

func (e *EthereumDeviationFlaggingValidator) Address() string {
	return e.address.Hex()
}<|MERGE_RESOLUTION|>--- conflicted
+++ resolved
@@ -364,14 +364,6 @@
 	if err != nil {
 		return err
 	}
-<<<<<<< HEAD
-	if lr.Cmp(f.roundID) >= 0 {
-		log.Info().
-			Str("Contract Address", f.fluxInstance.Address()).
-			Int64("Current Round", lr.Int64()).
-			Int64("Waiting for Round", f.roundID.Int64()).
-			Uint64("Block Number", block.NumberU64()).Msg("FluxAggregator round completed")
-=======
 	fluxLog := log.Debug().
 		Str("Contract Address", f.fluxInstance.Address()).
 		Int64("Current Round", lr.Int64()).
@@ -379,9 +371,10 @@
 		Uint64("Block Number", block.NumberU64())
 	if lr.Cmp(f.roundID) >= 0 {
 		fluxLog.Msg("FluxAggregator round completed")
->>>>>>> 6eec0159
 		f.done = true
 		f.doneChan <- struct{}{}
+	} else {
+		fluxLog.Msg("Waiting for FluxAggregator round")
 	}
 	return nil
 }
