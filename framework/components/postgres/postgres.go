--- conflicted
+++ resolved
@@ -46,14 +46,10 @@
 	ctx := context.Background()
 
 	bindPort := fmt.Sprintf("%s/tcp", Port)
-<<<<<<< HEAD
 	if in.Name == "" {
 		in.Name = uuid.NewString()[0:5]
 	}
 	containerName := framework.DefaultTCName(fmt.Sprintf("%s-%s", DBContainerLabel, in.Name))
-=======
-	containerName := framework.DefaultTCName("ns-postgresql")
->>>>>>> 0dd918be
 
 	var sqlCommands []string
 	for i := 0; i <= in.Databases; i++ {
