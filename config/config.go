--- conflicted
+++ resolved
@@ -21,35 +21,24 @@
 
 // Config is the overall config for the framework, holding configurations for supported networks
 type Config struct {
-<<<<<<< HEAD
-=======
 	Logging          *LoggingConfig            `mapstructure:"logging" yaml:"logging"`
->>>>>>> 6eec0159
 	Network            string                    `mapstructure:"network" yaml:"network"`
 	Networks           map[string]*NetworkConfig `mapstructure:"networks" yaml:"networks"`
 	Retry              *RetryConfig              `mapstructure:"retry" yaml:"retry"`
 	Apps               AppConfig                 `mapstructure:"apps" yaml:"apps"`
 	Kubernetes         KubernetesConfig          `mapstructure:"kubernetes" yaml:"kubernetes"`
 	KeepEnvironments   string                    `mapstructure:"keep_environments" yaml:"keep_environments"`
-<<<<<<< HEAD
 	Prometheus       *PrometheusConfig         `mapstructure:"prometheus" yaml:"prometheus"`
 	DefaultKeyStore    string
 	ConfigFileLocation string
 }
 
-=======
-	DefaultKeyStore    string
-	Prometheus       *PrometheusConfig         `mapstructure:"prometheus" yaml:"prometheus"`
-	ConfigFileLocation string
+type PrometheusConfig struct {
+	URL string `mapstructure:"url" yaml:"url"`
 }
 
 type LoggingConfig struct {
 	Level int8 `mapstructure:"level" yaml:"logging"`
-}
-
->>>>>>> 6eec0159
-type PrometheusConfig struct {
-	URL string `mapstructure:"url" yaml:"url"`
 }
 
 // GetNetworkConfig finds a specified network config based on its name
