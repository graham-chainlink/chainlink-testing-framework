BIN_DIR = bin
export GOPATH ?= $(shell go env GOPATH)
export GO111MODULE ?= on

.PHONY: lint
lint: ## run linter
	${BIN_DIR}/golangci-lint --color=always run ./... -v

.PHONY: golangci
golangci: ## install golangci-linter
	curl -sSfL https://raw.githubusercontent.com/golangci/golangci-lint/master/install.sh | sh -s -- -b ${BIN_DIR} v1.42.0

.PHONY: gomod
gomod: ## install go modules
	go mod download

install-deps: gomod golangci ## install necessary dependencies

.PHONY: install_cli
install_cli: ## install framework CLI
	go install cli/ifcli.go

.PHONY: test
test: ## run tests
	go test -v ./suite/contracts ./client -count 1 -p 1

.PHONY: test
test_performance: ## run performance tests
	go test -v ./suite/performance/... -count 1 -p 1 -timeout 100m

.PHONY: test_refill
test_refill: ## runs refill suite
	go test -v ./suite/refill -count 1 -p 1

.PHONY: test_race
test_race: ## run tests with race
	go test -v ./... -race -count 1 -p 1

.PHONY: test_nightly
test_nightly: ## run nightly tests
	go test -v ./... -race -count 20 -p 1

.PHONY: test_coverage
test_coverage: ## run tests with coverage
	go test ./client ./config -v -covermode=count -coverprofile=coverage.out

.PHONY: test_unit
test_unit: ## run unit tests
	ginkgo -r --focus=@unit

.PHONY: test_cron
test_cron: ## run cron tests
	ginkgo -r --focus=@cron

.PHONY: test_flux
test_flux: ## run flux tests
	ginkgo -r --focus=@flux

.PHONY: test_keeper
test_keeper: ## run keeper tests
	ginkgo -r --focus=@keeper

.PHONY: test_ocr
test_ocr: ## run ocr tests
	ginkgo -r --focus=@ocr

.PHONY: test_ocr_soak
test_ocr_soak: ## run OCR soak test
	NETWORK="ethereum_geth_performance" ginkgo -r --focus="@soak-ocr"

<<<<<<< HEAD
.PHONY: test_keeper_soak
test_keeper_soak: ## run Keeper soak/performance test
	NETWORK="ethereum_geth_performance" ginkgo -r --focus="@performance-keeper"
=======
.PHONY: test_vrf_soak
test_vrf_soak: ## run VRF soak test
	NETWORK="ethereum_geth_performance" ginkgo -r --focus="@soak-vrf"
>>>>>>> 9965cc95

.PHONY: test_runlog
test_runlog: ## run runlog tests
	ginkgo -r --focus=@runlog

.PHONY: test_contract
test_contract: ## run contract tests
	ginkgo -r --focus=@contract

.PHONY: test_vrf
test_vrf: ## run vrf tests
	ginkgo -r --focus=@vrf

.PHONY: test_observability
test_observability: # run observability tests
	ginkgo -r --focus=@observability<|MERGE_RESOLUTION|>--- conflicted
+++ resolved
@@ -68,15 +68,13 @@
 test_ocr_soak: ## run OCR soak test
 	NETWORK="ethereum_geth_performance" ginkgo -r --focus="@soak-ocr"
 
-<<<<<<< HEAD
 .PHONY: test_keeper_soak
 test_keeper_soak: ## run Keeper soak/performance test
 	NETWORK="ethereum_geth_performance" ginkgo -r --focus="@performance-keeper"
-=======
+
 .PHONY: test_vrf_soak
 test_vrf_soak: ## run VRF soak test
 	NETWORK="ethereum_geth_performance" ginkgo -r --focus="@soak-vrf"
->>>>>>> 9965cc95
 
 .PHONY: test_runlog
 test_runlog: ## run runlog tests
