--- conflicted
+++ resolved
@@ -9,16 +9,12 @@
 
 jobs:
   generate_docs_new_pr:
-<<<<<<< HEAD
-    if: ${{ github.event.pull_request.labels && contains(github.event.issue.labels.*.name, 'generate_go_docs') }}
-=======
     if: ${{ contains(github.event.issue.labels.*.name, 'generate_go_docs') }}
->>>>>>> 151614d3
     runs-on: ubuntu-latest
 
     steps:
       - name: Setup GitHub Token for reading Generate Go Doc Repo
-        id: setup-github-token
+        id: setup-github-token-read
         uses: smartcontractkit/.github/actions/setup-github-token@9e7cc0779934cae4a9028b8588c9adb64d8ce68c # setup-github-token@0.1.2
         with:
           aws-role-arn: ${{ secrets.AWS_ROLE_ARN_READ_GENERATE_GO_DOC_REPO }}
@@ -77,10 +73,10 @@
           git push origin ${{ steps.pr-details.outputs.pr_branch }}-docs
 
       - name: Setup GitHub Token for creating a new PR
-        id: setup-github-token
+        id: setup-github-token-write
         uses: smartcontractkit/.github/actions/setup-github-token@9e7cc0779934cae4a9028b8588c9adb64d8ce68c # setup-github-token@0.1.2
         with:
-          aws-role-arn: ${{ secrets.AWS_ROLE_ARN_CREATE_PR }}
+          aws-role-arn: ${{ secrets.AWS_ROLE_ARN_READ_GENERATE_GO_DOC_REPO }}
           aws-lambda-url: ${{ secrets.GATI_LAMBDA_TT_URL }}
           aws-region: ${{ secrets.AWS_REGION }}          
 
