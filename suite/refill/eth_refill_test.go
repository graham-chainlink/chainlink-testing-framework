package refill

import (
	"context"
	"fmt"
	"math/big"
	"strings"
	"time"

	"github.com/ethereum/go-ethereum/common"
	. "github.com/onsi/ginkgo"
	. "github.com/onsi/gomega"
	"github.com/rs/zerolog/log"
	"github.com/smartcontractkit/integrations-framework/actions"
	"github.com/smartcontractkit/integrations-framework/client"
	"github.com/smartcontractkit/integrations-framework/contracts"
	"github.com/smartcontractkit/integrations-framework/environment"
	"github.com/smartcontractkit/integrations-framework/tools"
)

<<<<<<< HEAD
var _ = Describe("FluxAggregator ETH Refill @ethRefill", func() {
=======
var _ = Describe("FluxAggregator ETH Refill @refill", func() {
>>>>>>> ed02643b
	var (
		s             *actions.DefaultSuiteSetup
		adapter       environment.ExternalAdapter
		nodes         []client.Chainlink
		nodeAddresses []common.Address
		err           error
		fluxInstance  contracts.FluxAggregator
	)
	fluxRoundTimeout := 30 * time.Second

	BeforeEach(func() {
		By("Deploying the environment", func() {
			s, err = actions.DefaultLocalSetup(
				environment.NewChainlinkCluster(3),
				client.NewNetworkFromConfig,
				tools.ProjectRoot,
			)
			Expect(err).ShouldNot(HaveOccurred())
			adapter, err = environment.GetExternalAdapter(s.Env)
			Expect(err).ShouldNot(HaveOccurred())
			nodes, err = environment.GetChainlinkClients(s.Env)
			Expect(err).ShouldNot(HaveOccurred())
			nodeAddresses, err = actions.ChainlinkNodeAddresses(nodes)
			Expect(err).ShouldNot(HaveOccurred())

			s.Client.ParallelTransactions(true)
		})
	})

	JustBeforeEach(func() {
		By("Deploying and funding the contract", func() {
			fluxInstance, err = s.Deployer.DeployFluxAggregatorContract(
				s.Wallets.Default(),
				contracts.DefaultFluxAggregatorOptions(),
			)
			Expect(err).ShouldNot(HaveOccurred())
			err = fluxInstance.Fund(s.Wallets.Default(), nil, big.NewFloat(1))
			Expect(err).ShouldNot(HaveOccurred())
			err = fluxInstance.UpdateAvailableFunds(context.Background(), s.Wallets.Default())
			Expect(err).ShouldNot(HaveOccurred())
			err = s.Client.WaitForEvents()
			Expect(err).ShouldNot(HaveOccurred())
		})

		By("Setting FluxAggregator options", func() {
			err = fluxInstance.SetOracles(s.Wallets.Default(),
				contracts.SetOraclesOptions{
					AddList:            nodeAddresses,
					RemoveList:         []common.Address{},
					AdminList:          nodeAddresses,
					MinSubmissions:     3,
					MaxSubmissions:     3,
					RestartDelayRounds: 0,
				},
			)
			err = s.Client.WaitForEvents()
			Expect(err).ShouldNot(HaveOccurred())
			oracles, err := fluxInstance.GetOracles(context.Background())
			Expect(err).ShouldNot(HaveOccurred())
			log.Info().Str("Oracles", strings.Join(oracles, ",")).Msg("Oracles set")
		})

		By("Adding FluxAggregator jobs to nodes", func() {
			bta := client.BridgeTypeAttributes{
				Name:        "variable",
				URL:         fmt.Sprintf("%s/variable", adapter.ClusterURL()),
				RequestData: "{}",
			}

			os := &client.PipelineSpec{
				BridgeTypeAttributes: bta,
				DataPath:             "data,result",
			}
			ost, err := os.String()
			Expect(err).ShouldNot(HaveOccurred())

			for _, n := range nodes {
				err = n.CreateBridge(&bta)
				Expect(err).ShouldNot(HaveOccurred())

				fluxSpec := &client.FluxMonitorJobSpec{
					Name:              "flux_monitor",
					ContractAddress:   fluxInstance.Address(),
					PollTimerPeriod:   15 * time.Second, // min 15s
					PollTimerDisabled: false,
					ObservationSource: ost,
				}
				_, err := n.CreateJob(fluxSpec)
				Expect(err).ShouldNot(HaveOccurred())
			}
		})

		By("Funding ETH for a single round", func() {
			submissionGasUsed, err := s.Network.FluxMonitorSubmissionGasUsed()
			Expect(err).ShouldNot(HaveOccurred())
			txCost, err := s.Client.CalculateTxGas(submissionGasUsed)
			Expect(err).ShouldNot(HaveOccurred())
			err = actions.FundChainlinkNodes(nodes, s.Client, s.Wallets.Default(), txCost, nil)
			Expect(err).ShouldNot(HaveOccurred())
			err = s.Client.WaitForEvents()
			Expect(err).ShouldNot(HaveOccurred())
			err = adapter.SetVariable(6)
			Expect(err).ShouldNot(HaveOccurred())

			fluxRound := contracts.NewFluxAggregatorRoundConfirmer(fluxInstance, big.NewInt(1), fluxRoundTimeout)
			s.Client.AddHeaderEventSubscription(fluxInstance.Address(), fluxRound)
			err = s.Client.WaitForEvents()
			Expect(err).ShouldNot(HaveOccurred())
		})

		By("Draining ETH on the nodes", func() {
			err = adapter.SetVariable(5)
			Expect(err).ShouldNot(HaveOccurred())

			fluxRound := contracts.NewFluxAggregatorRoundConfirmer(fluxInstance, big.NewInt(2), fluxRoundTimeout)
			s.Client.AddHeaderEventSubscription(fluxInstance.Address(), fluxRound)
			err = s.Client.WaitForEvents()
			Expect(err.Error()).Should(ContainSubstring("timeout waiting for flux round to confirm"))
		})
	})

	Describe("with FluxAggregator", func() {
		It("should refill and await the next round", func() {
			err = actions.FundChainlinkNodes(nodes, s.Client, s.Wallets.Default(), big.NewFloat(2), nil)
			Expect(err).ShouldNot(HaveOccurred())
			err = s.Client.WaitForEvents()
			Expect(err).ShouldNot(HaveOccurred())

			fluxRound := contracts.NewFluxAggregatorRoundConfirmer(fluxInstance, big.NewInt(3), fluxRoundTimeout)
			s.Client.AddHeaderEventSubscription(fluxInstance.Address(), fluxRound)
			err = s.Client.WaitForEvents()
			Expect(err).ShouldNot(HaveOccurred())

			data, err := fluxInstance.GetContractData(context.Background())
			Expect(err).ShouldNot(HaveOccurred())
			Expect(data.LatestRoundData.Answer.Int64()).Should(Equal(int64(5)))
		})
	})

	AfterEach(func() {
		By("Tearing down the environment", s.TearDown())
	})
})<|MERGE_RESOLUTION|>--- conflicted
+++ resolved
@@ -18,11 +18,7 @@
 	"github.com/smartcontractkit/integrations-framework/tools"
 )
 
-<<<<<<< HEAD
-var _ = Describe("FluxAggregator ETH Refill @ethRefill", func() {
-=======
 var _ = Describe("FluxAggregator ETH Refill @refill", func() {
->>>>>>> ed02643b
 	var (
 		s             *actions.DefaultSuiteSetup
 		adapter       environment.ExternalAdapter
