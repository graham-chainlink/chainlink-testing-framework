package contracts

import (
	"context"
	"fmt"
	"math/big"
	"time"

	"github.com/rs/zerolog/log"

	. "github.com/onsi/ginkgo"
	. "github.com/onsi/ginkgo/extensions/table"
	. "github.com/onsi/gomega"
	"github.com/smartcontractkit/integrations-framework/actions"
	"github.com/smartcontractkit/integrations-framework/client"
	"github.com/smartcontractkit/integrations-framework/contracts"
	"github.com/smartcontractkit/integrations-framework/environment"
	"github.com/smartcontractkit/integrations-framework/tools"
)

var _ = Describe("OCR Feed", func() {

	DescribeTable("Deploy and watch an OCR feed", func(
		suiteInit environment.K8sEnvSpecInit,
	) {
		var (
			suiteSetup     *actions.DefaultSuiteSetup
			chainlinkNodes []client.Chainlink
			adapter        environment.ExternalAdapter
			defaultWallet  client.BlockchainWallet
			ocrInstance    contracts.OffchainAggregator
			em             *client.ExplorerClient
		)

		By("Deploying the environment", func() {
			var err error
			suiteSetup, err = actions.DefaultLocalSetup(
				suiteInit,
				client.NewNetworkFromConfig,
				tools.ProjectRoot,
			)
			Expect(err).ShouldNot(HaveOccurred())
			em, err = environment.GetExplorerMockClient(suiteSetup.Env)
			Expect(err).ShouldNot(HaveOccurred())
			adapter, err = environment.GetExternalAdapter(suiteSetup.Env)
			Expect(err).ShouldNot(HaveOccurred())
			chainlinkNodes, err = environment.GetChainlinkClients(suiteSetup.Env)
			Expect(err).ShouldNot(HaveOccurred())
			defaultWallet = suiteSetup.Wallets.Default()
			suiteSetup.Client.ParallelTransactions(true)
		})
<<<<<<< HEAD
=======
	})

	It("Deploys an OCR feed @ocr", func() {
		var ocrInstance contracts.OffchainAggregator
>>>>>>> 231661ce

		By("Funding nodes and deploying OCR contract", func() {
			err := actions.FundChainlinkNodes(
				chainlinkNodes,
				suiteSetup.Client,
				defaultWallet,
				big.NewFloat(2),
				big.NewFloat(2),
			)
			Expect(err).ShouldNot(HaveOccurred())

			// Deploy and config OCR contract
			deployer, err := contracts.NewContractDeployer(suiteSetup.Client)
			Expect(err).ShouldNot(HaveOccurred())

			ocrInstance, err = deployer.DeployOffChainAggregator(defaultWallet, contracts.DefaultOffChainAggregatorOptions())
			Expect(err).ShouldNot(HaveOccurred())
			err = ocrInstance.SetConfig(
				defaultWallet,
				chainlinkNodes,
				contracts.DefaultOffChainAggregatorConfig(len(chainlinkNodes)),
			)
			Expect(err).ShouldNot(HaveOccurred())
			err = ocrInstance.Fund(defaultWallet, nil, big.NewFloat(2))
			Expect(err).ShouldNot(HaveOccurred())
			err = suiteSetup.Client.WaitForEvents()
			Expect(err).ShouldNot(HaveOccurred())
		})

		By("Sending OCR jobs to chainlink nodes", func() {
			// Initialize bootstrap node
			bootstrapNode := chainlinkNodes[0]
			bootstrapP2PIds, err := bootstrapNode.ReadP2PKeys()
			Expect(err).ShouldNot(HaveOccurred())
			bootstrapP2PId := bootstrapP2PIds.Data[0].Attributes.PeerID
			bootstrapSpec := &client.OCRBootstrapJobSpec{
				ContractAddress: ocrInstance.Address(),
				P2PPeerID:       bootstrapP2PId,
				IsBootstrapPeer: true,
			}
			_, err = bootstrapNode.CreateJob(bootstrapSpec)
			Expect(err).ShouldNot(HaveOccurred())

			// Send OCR job to other nodes
			for index := 1; index < len(chainlinkNodes); index++ {
				nodeP2PIds, err := chainlinkNodes[index].ReadP2PKeys()
				Expect(err).ShouldNot(HaveOccurred())
				nodeP2PId := nodeP2PIds.Data[0].Attributes.PeerID
				nodeTransmitterAddress, err := chainlinkNodes[index].PrimaryEthAddress()
				Expect(err).ShouldNot(HaveOccurred())
				nodeOCRKeys, err := chainlinkNodes[index].ReadOCRKeys()
				Expect(err).ShouldNot(HaveOccurred())
				nodeOCRKeyId := nodeOCRKeys.Data[0].ID

				ocrSpec := &client.OCRTaskJobSpec{
					ContractAddress:    ocrInstance.Address(),
					P2PPeerID:          nodeP2PId,
					P2PBootstrapPeers:  []client.Chainlink{bootstrapNode},
					KeyBundleID:        nodeOCRKeyId,
					TransmitterAddress: nodeTransmitterAddress,
					ObservationSource:  client.ObservationSourceSpec(fmt.Sprintf("%s/variable", adapter.ClusterURL())),
				}
				_, err = chainlinkNodes[index].CreateJob(ocrSpec)
				Expect(err).ShouldNot(HaveOccurred())
			}
		})

		By("Checking OCR rounds", func() {
			roundTimeout := time.Minute * 2
			// Set adapter answer to 5
			err := adapter.SetVariable(5)
			Expect(err).ShouldNot(HaveOccurred())
			err = ocrInstance.RequestNewRound(defaultWallet)
			Expect(err).ShouldNot(HaveOccurred())
			err = suiteSetup.Client.WaitForEvents()
			Expect(err).ShouldNot(HaveOccurred())

			// Wait for the first round
			ocrRound := contracts.NewOffchainAggregatorRoundConfirmer(ocrInstance, big.NewInt(1), roundTimeout)
			suiteSetup.Client.AddHeaderEventSubscription(ocrInstance.Address(), ocrRound)
			err = suiteSetup.Client.WaitForEvents()
			Expect(err).ShouldNot(HaveOccurred())

			// Check answer is as expected
			answer, err := ocrInstance.GetLatestAnswer(context.Background())
			Expect(err).ShouldNot(HaveOccurred())
			Expect(answer.Int64()).Should(Equal(int64(5)), "Latest answer from OCR is not as expected")

			// Change adapter answer to 10
			err = adapter.SetVariable(10)
			Expect(err).ShouldNot(HaveOccurred())

			// Wait for the second round
			ocrRound = contracts.NewOffchainAggregatorRoundConfirmer(ocrInstance, big.NewInt(2), roundTimeout)
			suiteSetup.Client.AddHeaderEventSubscription(ocrInstance.Address(), ocrRound)
			err = suiteSetup.Client.WaitForEvents()
			Expect(err).ShouldNot(HaveOccurred())

			// Check answer is as expected
			answer, err = ocrInstance.GetLatestAnswer(context.Background())
			Expect(err).ShouldNot(HaveOccurred())
			Expect(answer.Int64()).Should(Equal(int64(10)), "Latest answer from OCR is not as expected")
		})

		By("Checking explorer telemetry", func() {
			mc, err := em.Count()
			log.Debug().Interface("Telemetry", mc).Msg("Explorer messages count")
			Expect(err).ShouldNot(HaveOccurred())
			Expect(mc.Errors).Should(Equal(0))
			Expect(mc.Unknown).Should(Equal(0))
			Expect(mc.Broadcast).Should(BeNumerically(">", 1))
			Expect(mc.DHTAnnounce).Should(BeNumerically(">", 1))
			Expect(mc.NewEpoch).Should(BeNumerically(">", 1))
			Expect(mc.ObserveReq).Should(BeNumerically(">", 1))
			Expect(mc.Received).Should(BeNumerically(">", 1))
			Expect(mc.ReportReq).Should(BeNumerically(">", 1))
			Expect(mc.RoundStarted).Should(BeNumerically(">", 1))
			Expect(mc.Sent).Should(BeNumerically(">", 1))
		})

		By("Tearing down the environment", suiteSetup.TearDown())
	},
		Entry("all the same version", environment.NewChainlinkCluster(5)),
		Entry("different versions", environment.NewMixedVersionChainlinkCluster(5, 2)),
	)
})<|MERGE_RESOLUTION|>--- conflicted
+++ resolved
@@ -20,7 +20,7 @@
 
 var _ = Describe("OCR Feed", func() {
 
-	DescribeTable("Deploy and watch an OCR feed", func(
+	DescribeTable("Deploys and watches an OCR feed @ocr", func(
 		suiteInit environment.K8sEnvSpecInit,
 	) {
 		var (
@@ -49,13 +49,6 @@
 			defaultWallet = suiteSetup.Wallets.Default()
 			suiteSetup.Client.ParallelTransactions(true)
 		})
-<<<<<<< HEAD
-=======
-	})
-
-	It("Deploys an OCR feed @ocr", func() {
-		var ocrInstance contracts.OffchainAggregator
->>>>>>> 231661ce
 
 		By("Funding nodes and deploying OCR contract", func() {
 			err := actions.FundChainlinkNodes(
