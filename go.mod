module github.com/smartcontractkit/chainlink-testing-framework

go 1.21

require (
	dario.cat/mergo v1.0.0
	github.com/avast/retry-go v3.0.0+incompatible
	github.com/aws/constructs-go/constructs/v10 v10.1.255
	github.com/aws/jsii-runtime-go v1.75.0
	github.com/barkimedes/go-deepcopy v0.0.0-20220514131651-17c30cfc62df
	github.com/cdk8s-team/cdk8s-core-go/cdk8s/v2 v2.7.5
	github.com/chaos-mesh/chaos-mesh/api/v1alpha1 v0.0.0-20220226050744-799408773657
	github.com/docker/docker v25.0.2+incompatible
	github.com/docker/go-connections v0.5.0
	github.com/ethereum/go-ethereum v1.13.8
	github.com/go-resty/resty/v2 v2.7.0
	github.com/google/go-github/v41 v41.0.0
	github.com/google/uuid v1.6.0
	github.com/imdario/mergo v0.3.16
	github.com/jmoiron/sqlx v1.3.5
	github.com/kelseyhightower/envconfig v1.4.0
	github.com/lib/pq v1.10.9
	github.com/onsi/gomega v1.27.8
	github.com/otiai10/copy v1.14.0
	github.com/pelletier/go-toml/v2 v2.1.1
	github.com/pkg/errors v0.9.1
	github.com/prometheus/client_golang v1.17.0
	github.com/prometheus/common v0.45.0
	github.com/rs/zerolog v1.30.0
	github.com/slack-go/slack v0.12.2
	github.com/smartcontractkit/seth v1.0.11
	github.com/smartcontractkit/wasp v0.4.1
	github.com/spf13/cobra v1.6.1
	github.com/spf13/pflag v1.0.5
	github.com/stretchr/testify v1.8.4
	github.com/testcontainers/testcontainers-go v0.28.0
	go.uber.org/atomic v1.11.0
	go.uber.org/zap v1.26.0
<<<<<<< HEAD
	golang.org/x/net v0.21.0
	golang.org/x/oauth2 v0.13.0
	golang.org/x/sync v0.6.0
=======
	golang.org/x/net v0.18.0
	golang.org/x/oauth2 v0.13.0
	golang.org/x/sync v0.5.0
>>>>>>> 2f70df3a
	golang.org/x/text v0.14.0
	k8s.io/api v0.28.2
	k8s.io/apimachinery v0.28.2
	k8s.io/cli-runtime v0.25.11
	k8s.io/client-go v0.28.2
	k8s.io/kubectl v0.25.11
)

require (
	github.com/Azure/azure-sdk-for-go/sdk/azcore v1.7.0 // indirect
	github.com/Azure/azure-sdk-for-go/sdk/azidentity v1.3.0 // indirect
	github.com/Azure/azure-sdk-for-go/sdk/internal v1.3.0 // indirect
	github.com/Azure/go-ansiterm v0.0.0-20230124172434-306776ec8161 // indirect
	github.com/AzureAD/microsoft-authentication-library-for-go v1.0.0 // indirect
	github.com/DataDog/zstd v1.5.2 // indirect
	github.com/K-Phoen/grabana v0.21.17 // indirect
	github.com/K-Phoen/sdk v0.12.2 // indirect
	github.com/MakeNowJust/heredoc v1.0.0 // indirect
	github.com/Masterminds/goutils v1.1.1 // indirect
	github.com/Masterminds/semver/v3 v3.2.1 // indirect
	github.com/Masterminds/sprig/v3 v3.2.3 // indirect
	github.com/Microsoft/go-winio v0.6.1 // indirect
	github.com/Microsoft/hcsshim v0.11.4 // indirect
	github.com/VictoriaMetrics/fastcache v1.12.1 // indirect
	github.com/alecthomas/units v0.0.0-20211218093645-b94a6e3cc137 // indirect
	github.com/allegro/bigcache v1.2.1 // indirect
	github.com/armon/go-metrics v0.4.1 // indirect
	github.com/asaskevich/govalidator v0.0.0-20230301143203-a9d515a09cc2 // indirect
	github.com/aws/aws-sdk-go v1.45.25 // indirect
	github.com/benbjohnson/clock v1.3.5 // indirect
	github.com/beorn7/perks v1.0.1 // indirect
<<<<<<< HEAD
	github.com/bits-and-blooms/bitset v1.13.0 // indirect
=======
	github.com/bits-and-blooms/bitset v1.10.0 // indirect
>>>>>>> 2f70df3a
	github.com/btcsuite/btcd/btcec/v2 v2.3.2 // indirect
	github.com/btcsuite/btcd/chaincfg/chainhash v1.1.0 // indirect
	github.com/buger/jsonparser v1.1.1 // indirect
	github.com/bytedance/sonic v1.9.1 // indirect
	github.com/c2h5oh/datasize v0.0.0-20220606134207-859f65c6625b // indirect
	github.com/c9s/goprocinfo v0.0.0-20210130143923-c95fcf8c64a8 // indirect
	github.com/cenkalti/backoff/v4 v4.2.1 // indirect
	github.com/cespare/cp v1.1.1 // indirect
	github.com/cespare/xxhash v1.1.0 // indirect
	github.com/cespare/xxhash/v2 v2.2.0 // indirect
	github.com/chai2010/gettext-go v1.0.2 // indirect
	github.com/chenzhuoyu/base64x v0.0.0-20221115062448-fe3a3abad311 // indirect
	github.com/cockroachdb/errors v1.9.1 // indirect
	github.com/cockroachdb/logtags v0.0.0-20230118201751-21c54148d20b // indirect
	github.com/cockroachdb/pebble v0.0.0-20230928194634-aa077af62593 // indirect
	github.com/cockroachdb/redact v1.1.3 // indirect
	github.com/cockroachdb/tokenbucket v0.0.0-20230807174530-cc333fc44b06 // indirect
	github.com/consensys/bavard v0.1.13 // indirect
	github.com/consensys/gnark-crypto v0.12.1 // indirect
	github.com/containerd/containerd v1.7.12 // indirect
	github.com/containerd/log v0.1.0 // indirect
	github.com/coreos/go-semver v0.3.0 // indirect
	github.com/coreos/go-systemd/v22 v22.5.0 // indirect
	github.com/cpuguy83/dockercfg v0.3.1 // indirect
	github.com/crate-crypto/go-ipa v0.0.0-20231025140028-3c0104f4b233 // indirect
	github.com/crate-crypto/go-kzg-4844 v0.7.0 // indirect
	github.com/davecgh/go-spew v1.1.2-0.20180830191138-d8f796af33cc // indirect
	github.com/deckarep/golang-set/v2 v2.3.0 // indirect
	github.com/decred/dcrd/dcrec/secp256k1/v4 v4.2.0 // indirect
	github.com/dennwc/varint v1.0.0 // indirect
	github.com/dgryski/go-rendezvous v0.0.0-20200823014737-9f7001d12a5f // indirect
	github.com/distribution/reference v0.5.0 // indirect
	github.com/docker/go-units v0.5.0 // indirect
	github.com/dustin/go-humanize v1.0.1 // indirect
	github.com/edsrzf/mmap-go v1.1.0 // indirect
	github.com/emicklei/go-restful/v3 v3.10.2 // indirect
<<<<<<< HEAD
	github.com/ethereum/c-kzg-4844 v0.4.2 // indirect
=======
	github.com/ethereum/c-kzg-4844 v0.4.0 // indirect
>>>>>>> 2f70df3a
	github.com/evanphx/json-patch v5.6.0+incompatible // indirect
	github.com/evanphx/json-patch/v5 v5.6.0 // indirect
	github.com/exponent-io/jsonpath v0.0.0-20210407135951-1de76d718b3f // indirect
	github.com/facette/natsort v0.0.0-20181210072756-2cd4dd1e2dcb // indirect
	github.com/fatih/camelcase v1.0.0 // indirect
	github.com/fatih/color v1.15.0 // indirect
	github.com/felixge/httpsnoop v1.0.3 // indirect
	github.com/fsnotify/fsnotify v1.6.0 // indirect
	github.com/fvbommel/sortorder v1.0.2 // indirect
	github.com/gabriel-vasile/mimetype v1.4.2 // indirect
	github.com/gballet/go-libpcsclite v0.0.0-20191108122812-4678299bea08 // indirect
	github.com/gballet/go-verkle v0.1.1-0.20231031103413-a67434b50f46 // indirect
	github.com/getsentry/sentry-go v0.19.0 // indirect
	github.com/gin-contrib/sse v0.1.0 // indirect
	github.com/gin-gonic/gin v1.9.1 // indirect
	github.com/go-errors/errors v1.4.2 // indirect
	github.com/go-kit/log v0.2.1 // indirect
	github.com/go-logfmt/logfmt v0.6.0 // indirect
	github.com/go-logr/logr v1.2.4 // indirect
	github.com/go-logr/stdr v1.2.2 // indirect
	github.com/go-ole/go-ole v1.3.0 // indirect
	github.com/go-openapi/analysis v0.21.4 // indirect
	github.com/go-openapi/errors v0.20.4 // indirect
	github.com/go-openapi/jsonpointer v0.20.0 // indirect
	github.com/go-openapi/jsonreference v0.20.2 // indirect
	github.com/go-openapi/loads v0.21.2 // indirect
	github.com/go-openapi/spec v0.20.9 // indirect
	github.com/go-openapi/strfmt v0.21.7 // indirect
	github.com/go-openapi/swag v0.22.4 // indirect
	github.com/go-openapi/validate v0.22.1 // indirect
	github.com/go-playground/locales v0.14.1 // indirect
	github.com/go-playground/universal-translator v0.18.1 // indirect
	github.com/go-playground/validator/v10 v10.14.0 // indirect
	github.com/go-redis/redis/v8 v8.11.5 // indirect
	github.com/goccy/go-json v0.10.2 // indirect
	github.com/gofrs/flock v0.8.1 // indirect
	github.com/gogo/googleapis v1.4.1 // indirect
	github.com/gogo/protobuf v1.3.3 // indirect
	github.com/gogo/status v1.1.1 // indirect
	github.com/golang-jwt/jwt/v4 v4.5.0 // indirect
	github.com/golang/groupcache v0.0.0-20210331224755-41bb18bfe9da // indirect
	github.com/golang/protobuf v1.5.3 // indirect
	github.com/golang/snappy v0.0.5-0.20220116011046-fa5810519dcb // indirect
	github.com/google/btree v1.1.2 // indirect
	github.com/google/gnostic v0.6.9 // indirect
	github.com/google/go-cmp v0.6.0 // indirect
	github.com/google/go-querystring v1.1.0 // indirect
	github.com/google/gofuzz v1.2.0 // indirect
	github.com/google/shlex v0.0.0-20191202100458-e7afc7fbc510 // indirect
	github.com/gorilla/mux v1.8.0 // indirect
	github.com/gorilla/websocket v1.5.0 // indirect
	github.com/gosimple/slug v1.13.1 // indirect
	github.com/gosimple/unidecode v1.0.1 // indirect
	github.com/grafana/dskit v0.0.0-20231120170505-765e343eda4f // indirect
	github.com/grafana/gomemcache v0.0.0-20231023152154-6947259a0586 // indirect
	github.com/grafana/loki v1.6.2-0.20231215164305-b51b7d7b5503 // indirect
	github.com/grafana/loki/pkg/push v0.0.0-20231124142027-e52380921608 // indirect
	github.com/grafana/regexp v0.0.0-20221122212121-6b5c0a4cb7fd // indirect
	github.com/gregjones/httpcache v0.0.0-20190611155906-901d90724c79 // indirect
	github.com/hashicorp/consul/api v1.25.1 // indirect
	github.com/hashicorp/errwrap v1.1.0 // indirect
	github.com/hashicorp/go-cleanhttp v0.5.2 // indirect
	github.com/hashicorp/go-hclog v1.5.0 // indirect
	github.com/hashicorp/go-immutable-radix v1.3.1 // indirect
	github.com/hashicorp/go-msgpack v0.5.5 // indirect
	github.com/hashicorp/go-multierror v1.1.1 // indirect
	github.com/hashicorp/go-rootcerts v1.0.2 // indirect
	github.com/hashicorp/go-sockaddr v1.0.2 // indirect
	github.com/hashicorp/golang-lru v0.6.0 // indirect
	github.com/hashicorp/memberlist v0.5.0 // indirect
	github.com/hashicorp/serf v0.10.1 // indirect
	github.com/holiman/bloomfilter/v2 v2.0.3 // indirect
	github.com/holiman/uint256 v1.2.4 // indirect
	github.com/huandu/xstrings v1.3.3 // indirect
	github.com/inconshreveable/mousetrap v1.1.0 // indirect
	github.com/jmespath/go-jmespath v0.4.0 // indirect
	github.com/josharian/intern v1.0.0 // indirect
	github.com/jpillora/backoff v1.0.0 // indirect
	github.com/json-iterator/go v1.1.12 // indirect
	github.com/julienschmidt/httprouter v1.3.0 // indirect
	github.com/klauspost/compress v1.17.1 // indirect
	github.com/klauspost/cpuid/v2 v2.2.5 // indirect
	github.com/kr/pretty v0.3.1 // indirect
	github.com/kr/text v0.2.0 // indirect
	github.com/kylelemons/godebug v1.1.0 // indirect
	github.com/leodido/go-urn v1.2.4 // indirect
	github.com/liggitt/tabwriter v0.0.0-20181228230101-89fcab3d43de // indirect
	github.com/lufia/plan9stats v0.0.0-20211012122336-39d0f177ccd0 // indirect
	github.com/magiconair/properties v1.8.7 // indirect
	github.com/mailru/easyjson v0.7.7 // indirect
	github.com/mattn/go-colorable v0.1.13 // indirect
	github.com/mattn/go-isatty v0.0.19 // indirect
	github.com/mattn/go-runewidth v0.0.14 // indirect
	github.com/mattn/go-sqlite3 v2.0.3+incompatible // indirect
	github.com/matttproud/golang_protobuf_extensions/v2 v2.0.0 // indirect
	github.com/miekg/dns v1.1.56 // indirect
	github.com/mitchellh/copystructure v1.0.0 // indirect
	github.com/mitchellh/go-homedir v1.1.0 // indirect
	github.com/mitchellh/go-wordwrap v1.0.1 // indirect
	github.com/mitchellh/mapstructure v1.5.0 // indirect
	github.com/mitchellh/reflectwalk v1.0.1 // indirect
	github.com/mmcloughlin/addchain v0.4.0 // indirect
	github.com/moby/patternmatcher v0.6.0 // indirect
	github.com/moby/spdystream v0.2.0 // indirect
	github.com/moby/sys/sequential v0.5.0 // indirect
	github.com/moby/sys/user v0.1.0 // indirect
	github.com/moby/term v0.5.0 // indirect
	github.com/modern-go/concurrent v0.0.0-20180306012644-bacd9c7ef1dd // indirect
	github.com/modern-go/reflect2 v1.0.2 // indirect
	github.com/monochromegane/go-gitignore v0.0.0-20200626010858-205db1a8cc00 // indirect
	github.com/montanaflynn/stats v0.7.1 // indirect
	github.com/morikuni/aec v1.0.0 // indirect
	github.com/munnerz/goautoneg v0.0.0-20191010083416-a7dc8b61c822 // indirect
	github.com/mwitkow/go-conntrack v0.0.0-20190716064945-2f068394615f // indirect
	github.com/oklog/ulid v1.3.1 // indirect
	github.com/olekukonko/tablewriter v0.0.5 // indirect
	github.com/opencontainers/go-digest v1.0.0 // indirect
	github.com/opencontainers/image-spec v1.1.0-rc5 // indirect
	github.com/opentracing-contrib/go-grpc v0.0.0-20210225150812-73cb765af46e // indirect
	github.com/opentracing-contrib/go-stdlib v1.0.0 // indirect
	github.com/opentracing/opentracing-go v1.2.0 // indirect
	github.com/pbnjay/memory v0.0.0-20210728143218-7b4eea64cf58 // indirect
	github.com/peterbourgon/diskv v2.0.1+incompatible // indirect
	github.com/pkg/browser v0.0.0-20210911075715-681adbf594b8 // indirect
	github.com/pmezard/go-difflib v1.0.1-0.20181226105442-5d4384ee4fb2 // indirect
	github.com/power-devops/perfstat v0.0.0-20210106213030-5aafc221ea8c // indirect
	github.com/prometheus/alertmanager v0.26.0 // indirect
	github.com/prometheus/client_model v0.5.0 // indirect
	github.com/prometheus/common/sigv4 v0.1.0 // indirect
	github.com/prometheus/exporter-toolkit v0.10.1-0.20230714054209-2f4150c63f97 // indirect
	github.com/prometheus/procfs v0.12.0 // indirect
	github.com/prometheus/prometheus v0.47.2-0.20231010075449-4b9c19fe5510 // indirect
	github.com/pyroscope-io/client v0.7.1 // indirect
	github.com/rivo/uniseg v0.4.4 // indirect
	github.com/robfig/cron/v3 v3.0.1 // indirect
	github.com/rogpeppe/go-internal v1.11.0 // indirect
	github.com/russross/blackfriday v1.6.0 // indirect
	github.com/sean-/seed v0.0.0-20170313163322-e2103e2c3529 // indirect
	github.com/sercand/kuberesolver/v5 v5.1.1 // indirect
	github.com/sergi/go-diff v1.3.1 // indirect
	github.com/shirou/gopsutil v3.21.11+incompatible // indirect
	github.com/shirou/gopsutil/v3 v3.23.12 // indirect
	github.com/shoenig/go-m1cpu v0.1.6 // indirect
	github.com/shopspring/decimal v1.2.0 // indirect
	github.com/sirupsen/logrus v1.9.3 // indirect
	github.com/soheilhy/cmux v0.1.5 // indirect
	github.com/sony/gobreaker v0.5.0 // indirect
	github.com/spf13/cast v1.3.1 // indirect
	github.com/stretchr/objx v0.5.0 // indirect
	github.com/supranational/blst v0.3.11 // indirect
	github.com/syndtr/goleveldb v1.0.1-0.20220721030215-126854af5e6d // indirect
	github.com/tklauser/go-sysconf v0.3.12 // indirect
	github.com/tklauser/numcpus v0.6.1 // indirect
	github.com/twitchyliquid64/golang-asm v0.15.1 // indirect
	github.com/uber/jaeger-client-go v2.30.0+incompatible // indirect
	github.com/uber/jaeger-lib v2.4.1+incompatible // indirect
	github.com/ugorji/go/codec v1.2.11 // indirect
	github.com/xlab/treeprint v1.1.0 // indirect
	github.com/yusufpapurcu/wmi v1.2.3 // indirect
	go.etcd.io/etcd/api/v3 v3.5.7 // indirect
	go.etcd.io/etcd/client/pkg/v3 v3.5.7 // indirect
	go.etcd.io/etcd/client/v3 v3.5.7 // indirect
	go.mongodb.org/mongo-driver v1.12.0 // indirect
	go.opentelemetry.io/collector/pdata v1.0.0-rcv0015 // indirect
	go.opentelemetry.io/collector/semconv v0.81.0 // indirect
	go.opentelemetry.io/contrib/instrumentation/net/http/otelhttp v0.45.0 // indirect
	go.opentelemetry.io/otel v1.19.0 // indirect
	go.opentelemetry.io/otel/metric v1.19.0 // indirect
	go.opentelemetry.io/otel/trace v1.19.0 // indirect
	go.starlark.net v0.0.0-20220817180228-f738f5508c12 // indirect
	go.uber.org/goleak v1.2.1 // indirect
	go.uber.org/multierr v1.11.0 // indirect
	go.uber.org/ratelimit v0.3.0 // indirect
	go4.org/netipx v0.0.0-20230125063823-8449b0a6169f // indirect
	golang.org/x/arch v0.4.0 // indirect
<<<<<<< HEAD
	golang.org/x/crypto v0.19.0 // indirect
	golang.org/x/exp v0.0.0-20240213143201-ec583247a57a // indirect
	golang.org/x/mod v0.15.0 // indirect
	golang.org/x/sys v0.17.0 // indirect
	golang.org/x/term v0.17.0 // indirect
	golang.org/x/time v0.3.0 // indirect
	golang.org/x/tools v0.18.0 // indirect
=======
	golang.org/x/crypto v0.17.0 // indirect
	golang.org/x/exp v0.0.0-20231110203233-9a3e6036ecaa // indirect
	golang.org/x/mod v0.14.0 // indirect
	golang.org/x/sys v0.16.0 // indirect
	golang.org/x/term v0.15.0 // indirect
	golang.org/x/time v0.3.0 // indirect
	golang.org/x/tools v0.15.0 // indirect
>>>>>>> 2f70df3a
	gomodules.xyz/jsonpatch/v2 v2.2.0 // indirect
	google.golang.org/appengine v1.6.7 // indirect
	google.golang.org/genproto v0.0.0-20231002182017-d307bd883b97 // indirect
	google.golang.org/genproto/googleapis/api v0.0.0-20231012201019-e917dd12ba7a // indirect
	google.golang.org/genproto/googleapis/rpc v0.0.0-20231009173412-8bfb1ae86b6c // indirect
	google.golang.org/grpc v1.59.0 // indirect
	google.golang.org/protobuf v1.32.0 // indirect
	gopkg.in/inf.v0 v0.9.1 // indirect
	gopkg.in/yaml.v2 v2.4.0 // indirect
	gopkg.in/yaml.v3 v3.0.1 // indirect
	k8s.io/apiextensions-apiserver v0.25.3 // indirect
	k8s.io/component-base v0.26.2 // indirect
	k8s.io/klog/v2 v2.100.1 // indirect
	k8s.io/kube-openapi v0.0.0-20230717233707-2695361300d9 // indirect
	k8s.io/utils v0.0.0-20230711102312-30195339c3c7 // indirect
	nhooyr.io/websocket v1.8.7 // indirect
	rsc.io/tmplfunc v0.0.3 // indirect
	sigs.k8s.io/controller-runtime v0.13.0 // indirect
	sigs.k8s.io/json v0.0.0-20221116044647-bc3834ca7abd // indirect
	sigs.k8s.io/kustomize/api v0.12.1 // indirect
	sigs.k8s.io/kustomize/kyaml v0.13.9 // indirect
	sigs.k8s.io/structured-merge-diff/v4 v4.3.0 // indirect
	sigs.k8s.io/yaml v1.3.0 // indirect
)

// avoids ambigious imports of indirect dependencies
exclude github.com/hashicorp/consul v1.2.1

// K8s versions are infuriatingly inconsistent, so we pin them here.
replace (
	// replicating the replace directive on cosmos SDK
	github.com/gogo/protobuf => github.com/regen-network/protobuf v1.3.3-alpha.regen.1

	// K8s versions are infuriatingly inconsistent, so we pin them here.
	k8s.io/api => k8s.io/api v0.25.11
	k8s.io/client-go => k8s.io/client-go v0.25.11
	k8s.io/kube-openapi => k8s.io/kube-openapi v0.0.0-20230303024457-afdc3dddf62d
)<|MERGE_RESOLUTION|>--- conflicted
+++ resolved
@@ -36,15 +36,9 @@
 	github.com/testcontainers/testcontainers-go v0.28.0
 	go.uber.org/atomic v1.11.0
 	go.uber.org/zap v1.26.0
-<<<<<<< HEAD
 	golang.org/x/net v0.21.0
 	golang.org/x/oauth2 v0.13.0
 	golang.org/x/sync v0.6.0
-=======
-	golang.org/x/net v0.18.0
-	golang.org/x/oauth2 v0.13.0
-	golang.org/x/sync v0.5.0
->>>>>>> 2f70df3a
 	golang.org/x/text v0.14.0
 	k8s.io/api v0.28.2
 	k8s.io/apimachinery v0.28.2
@@ -76,11 +70,7 @@
 	github.com/aws/aws-sdk-go v1.45.25 // indirect
 	github.com/benbjohnson/clock v1.3.5 // indirect
 	github.com/beorn7/perks v1.0.1 // indirect
-<<<<<<< HEAD
 	github.com/bits-and-blooms/bitset v1.13.0 // indirect
-=======
-	github.com/bits-and-blooms/bitset v1.10.0 // indirect
->>>>>>> 2f70df3a
 	github.com/btcsuite/btcd/btcec/v2 v2.3.2 // indirect
 	github.com/btcsuite/btcd/chaincfg/chainhash v1.1.0 // indirect
 	github.com/buger/jsonparser v1.1.1 // indirect
@@ -117,11 +107,7 @@
 	github.com/dustin/go-humanize v1.0.1 // indirect
 	github.com/edsrzf/mmap-go v1.1.0 // indirect
 	github.com/emicklei/go-restful/v3 v3.10.2 // indirect
-<<<<<<< HEAD
 	github.com/ethereum/c-kzg-4844 v0.4.2 // indirect
-=======
-	github.com/ethereum/c-kzg-4844 v0.4.0 // indirect
->>>>>>> 2f70df3a
 	github.com/evanphx/json-patch v5.6.0+incompatible // indirect
 	github.com/evanphx/json-patch/v5 v5.6.0 // indirect
 	github.com/exponent-io/jsonpath v0.0.0-20210407135951-1de76d718b3f // indirect
@@ -297,7 +283,6 @@
 	go.uber.org/ratelimit v0.3.0 // indirect
 	go4.org/netipx v0.0.0-20230125063823-8449b0a6169f // indirect
 	golang.org/x/arch v0.4.0 // indirect
-<<<<<<< HEAD
 	golang.org/x/crypto v0.19.0 // indirect
 	golang.org/x/exp v0.0.0-20240213143201-ec583247a57a // indirect
 	golang.org/x/mod v0.15.0 // indirect
@@ -305,15 +290,6 @@
 	golang.org/x/term v0.17.0 // indirect
 	golang.org/x/time v0.3.0 // indirect
 	golang.org/x/tools v0.18.0 // indirect
-=======
-	golang.org/x/crypto v0.17.0 // indirect
-	golang.org/x/exp v0.0.0-20231110203233-9a3e6036ecaa // indirect
-	golang.org/x/mod v0.14.0 // indirect
-	golang.org/x/sys v0.16.0 // indirect
-	golang.org/x/term v0.15.0 // indirect
-	golang.org/x/time v0.3.0 // indirect
-	golang.org/x/tools v0.15.0 // indirect
->>>>>>> 2f70df3a
 	gomodules.xyz/jsonpatch/v2 v2.2.0 // indirect
 	google.golang.org/appengine v1.6.7 // indirect
 	google.golang.org/genproto v0.0.0-20231002182017-d307bd883b97 // indirect
